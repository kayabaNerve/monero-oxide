--- conflicted
+++ resolved
@@ -11,19 +11,15 @@
   "monero-oxide/ringct/bulletproofs",
   "monero-oxide",
 
-<<<<<<< HEAD
+  "monero-oxide/wallet/base58",
+  "monero-oxide/wallet/address",
+
+  "monero-oxide/epee",
+
   "monero-oxide/interface",
   "monero-oxide/interface/daemon",
   "monero-oxide/interface/daemon/simple-request",
-=======
-  "monero-oxide/epee",
 
-  "monero-oxide/rpc",
-  "monero-oxide/rpc/simple-request",
->>>>>>> 5f734985
-
-  "monero-oxide/wallet/base58",
-  "monero-oxide/wallet/address",
   "monero-oxide/wallet",
 
   "tests/no-std",
