[workspace]
resolver = "2"
members = [
  "crypto/helioselene",

  "crypto/divisors",
  "crypto/generalized-bulletproofs",
  "crypto/fcmps/circuit-abstraction",
  "crypto/fcmps/ec-gadgets",
  "crypto/fcmps",

  "monero-oxide/io",
  "monero-oxide/generators",
  "monero-oxide/primitives",
  "monero-oxide/ringct/mlsag",
  "monero-oxide/ringct/clsag",
  "monero-oxide/ringct/borromean",
  "monero-oxide/ringct/bulletproofs",
  "monero-oxide/ringct/fcmp++",
  "monero-oxide",

  "monero-oxide/rpc",
  "monero-oxide/rpc/simple-request",

  "monero-oxide/wallet/base58",
  "monero-oxide/wallet/address",
  "monero-oxide/wallet",

  "monero-oxide/verify-chain",

  "tests/no-std",
]

# Always compile Monero (and a variety of dependencies) with optimizations due
# to the extensive operations required for Bulletproofs
[profile.dev.package]
subtle = { opt-level = 3 }
curve25519-dalek = { opt-level = 3 }

ff = { opt-level = 3 }
group = { opt-level = 3 }

crypto-bigint = { opt-level = 3 }
dalek-ff-group = { opt-level = 3 }
helioselene = { opt-level = 3 }

multiexp = { opt-level = 3 }

<<<<<<< HEAD
ec-divisors = { opt-level = 3 }
generalized-bulletproofs = { opt-level = 3 }
generalized-bulletproofs-circuit-abstraction = { opt-level = 3 }
generalized-bulletproofs-ec-gadgets = { opt-level = 3 }
full-chain-membership-proofs = { opt-level = 3 }

monero-borromean = { opt-level = 3 }
monero-bulletproofs = { opt-level = 3 }
monero-mlsag = { opt-level = 3 }
monero-clsag = { opt-level = 3 }
monero-fcmp-plus-plus = { opt-level = 3 }
=======
monero-io = { opt-level = 3 }
monero-generators = { opt-level = 3 }
monero-primitives = { opt-level = 3 }
monero-mlsag = { opt-level = 3 }
monero-clsag = { opt-level = 3 }
monero-borromean = { opt-level = 3 }
monero-bulletproofs = {opt-level = 3 }
monero-oxide = { opt-level = 3 }
>>>>>>> f145cdb7

[profile.release]
panic = "unwind"
overflow-checks = true

[workspace.lints.clippy]
incompatible_msrv = "allow" # Manually checked with a GitHub workflow
unwrap_or_default = "allow"
map_unwrap_or = "allow"
borrow_as_ptr = "deny"
cast_lossless = "deny"
cast_possible_truncation = "deny"
cast_possible_wrap = "deny"
cast_precision_loss = "deny"
cast_ptr_alignment = "deny"
cast_sign_loss = "deny"
checked_conversions = "deny"
cloned_instead_of_copied = "deny"
enum_glob_use = "deny"
expl_impl_clone_on_copy = "deny"
explicit_into_iter_loop = "deny"
explicit_iter_loop = "deny"
flat_map_option = "deny"
float_cmp = "deny"
fn_params_excessive_bools = "deny"
ignored_unit_patterns = "deny"
implicit_clone = "deny"
inefficient_to_string = "deny"
invalid_upcast_comparisons = "deny"
large_stack_arrays = "deny"
linkedlist = "deny"
macro_use_imports = "deny"
manual_instant_elapsed = "deny"
manual_let_else = "deny"
manual_ok_or = "deny"
manual_string_new = "deny"
match_bool = "deny"
match_same_arms = "deny"
missing_fields_in_debug = "deny"
needless_pass_by_value = "deny"
ptr_cast_constness = "deny"
range_minus_one = "deny"
range_plus_one = "deny"
redundant_closure_for_method_calls = "deny"
redundant_else = "deny"
string_add_assign = "deny"
unchecked_duration_subtraction = "deny"
uninlined_format_args = "deny"
unnecessary_box_returns = "deny"
unnecessary_join = "deny"
unnecessary_wraps = "deny"
unnested_or_patterns = "deny"
unused_async = "deny"
unused_self = "deny"
zero_sized_map_values = "deny"<|MERGE_RESOLUTION|>--- conflicted
+++ resolved
@@ -46,28 +46,21 @@
 
 multiexp = { opt-level = 3 }
 
-<<<<<<< HEAD
 ec-divisors = { opt-level = 3 }
 generalized-bulletproofs = { opt-level = 3 }
 generalized-bulletproofs-circuit-abstraction = { opt-level = 3 }
 generalized-bulletproofs-ec-gadgets = { opt-level = 3 }
 full-chain-membership-proofs = { opt-level = 3 }
 
+monero-io = { opt-level = 3 }
+monero-generators = { opt-level = 3 }
+monero-primitives = { opt-level = 3 }
 monero-borromean = { opt-level = 3 }
 monero-bulletproofs = { opt-level = 3 }
 monero-mlsag = { opt-level = 3 }
 monero-clsag = { opt-level = 3 }
 monero-fcmp-plus-plus = { opt-level = 3 }
-=======
-monero-io = { opt-level = 3 }
-monero-generators = { opt-level = 3 }
-monero-primitives = { opt-level = 3 }
-monero-mlsag = { opt-level = 3 }
-monero-clsag = { opt-level = 3 }
-monero-borromean = { opt-level = 3 }
-monero-bulletproofs = {opt-level = 3 }
 monero-oxide = { opt-level = 3 }
->>>>>>> f145cdb7
 
 [profile.release]
 panic = "unwind"
