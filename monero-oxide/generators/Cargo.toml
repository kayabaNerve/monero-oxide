[package]
name = "monero-generators"
version = "0.4.0"
description = "Monero's hash to point function and generators"
license = "MIT"
repository = "https://github.com/monero-oxide/monero-oxide/tree/develop/monero-oxide/generators"
authors = ["Luke Parker <lukeparker5132@gmail.com>"]
edition = "2021"
rust-version = "1.66"

[package.metadata.docs.rs]
all-features = true
rustdoc-args = ["--cfg", "docsrs"]

[lints]
workspace = true

[dependencies]
std-shims = { version = "0.1.4", default-features = false }

subtle = { version = "^2.4", default-features = false }

sha3 = { version = "0.10", default-features = false }

group = { version = "0.13", default-features = false, features = ["alloc"] }
<<<<<<< HEAD
ciphersuite = { version = "0.4", default-features = false, features = ["alloc"] }
curve25519-dalek = { version = "4", default-features = false, features = ["alloc", "zeroize"] }
=======
curve25519-dalek = { version = "4", default-features = false, features = ["alloc", "zeroize"] }
crypto-bigint = { version = "0.5", default-features = false, features = ["alloc"] }
>>>>>>> 32e6b5fe
dalek-ff-group = { version = "0.4", default-features = false }
helioselene = { path = "../../crypto/helioselene", version = "0.1", default-features = false }

generalized-bulletproofs = { path = "../../crypto/generalized-bulletproofs", default-features = false }
full-chain-membership-proofs = { path = "../../crypto/fcmps", default-features = false }

monero-io = { path = "../io", version = "0.1", default-features = false }

[dev-dependencies]
hex = "0.4"

[features]
std = [
  "std-shims/std",

  "subtle/std",

  "sha3/std",

<<<<<<< HEAD
  "ciphersuite/std",
  "dalek-ff-group/std",
  "helioselene/std",

  "generalized-bulletproofs/std",
=======
  "dalek-ff-group/std",
>>>>>>> 32e6b5fe

  "monero-io/std"
]
default = ["std"]<|MERGE_RESOLUTION|>--- conflicted
+++ resolved
@@ -23,13 +23,9 @@
 sha3 = { version = "0.10", default-features = false }
 
 group = { version = "0.13", default-features = false, features = ["alloc"] }
-<<<<<<< HEAD
 ciphersuite = { version = "0.4", default-features = false, features = ["alloc"] }
 curve25519-dalek = { version = "4", default-features = false, features = ["alloc", "zeroize"] }
-=======
-curve25519-dalek = { version = "4", default-features = false, features = ["alloc", "zeroize"] }
 crypto-bigint = { version = "0.5", default-features = false, features = ["alloc"] }
->>>>>>> 32e6b5fe
 dalek-ff-group = { version = "0.4", default-features = false }
 helioselene = { path = "../../crypto/helioselene", version = "0.1", default-features = false }
 
@@ -49,15 +45,11 @@
 
   "sha3/std",
 
-<<<<<<< HEAD
   "ciphersuite/std",
   "dalek-ff-group/std",
   "helioselene/std",
 
   "generalized-bulletproofs/std",
-=======
-  "dalek-ff-group/std",
->>>>>>> 32e6b5fe
 
   "monero-io/std"
 ]
