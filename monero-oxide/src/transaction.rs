--- conflicted
+++ resolved
@@ -12,39 +12,6 @@
   ringct::{bulletproofs::Bulletproof, PrunedRctProofs},
 };
 
-<<<<<<< HEAD
-/// The maximum size for a non-miner transaction.
-// https://github.com/monero-project/monero
-//   /blob/8d4c625713e3419573dfcc7119c8848f47cabbaa/src/cryptonote_config.h#L41
-pub const MAX_NON_MINER_TRANSACTION_SIZE: usize = 1_000_000;
-
-const MAX_MINER_TRANSACTION_INPUTS: usize = 1;
-
-const NON_MINER_TRANSACTION_INPUT_SIZE_LOWER_BOUND: usize = 32;
-const NON_MINER_TRANSACTION_INPUTS_UPPER_BOUND: usize =
-  MAX_NON_MINER_TRANSACTION_SIZE / NON_MINER_TRANSACTION_INPUT_SIZE_LOWER_BOUND;
-
-const fn const_max(a: usize, b: usize) -> usize {
-  if a > b {
-    a
-  } else {
-    b
-  }
-}
-
-/// An upper bound for the amount of inputs within a Monero transaction.
-///
-/// This is not guaranteed to be the maximum amount of inputs within a Monero transaction. It is a
-/// value greater than or equal to the maximum amount of inputs allowed within a Monero
-/// transaction.
-pub const INPUTS_UPPER_BOUND: usize =
-  const_max(MAX_MINER_TRANSACTION_INPUTS, NON_MINER_TRANSACTION_INPUTS_UPPER_BOUND);
-
-const MAX_NON_MINER_TRANSACTION_OUTPUTS: usize =
-  MAX_NON_MINER_TRANSACTION_SIZE / Output::SIZE_LOWER_BOUND;
-
-=======
->>>>>>> 9f491bc4
 /// An input in the Monero protocol.
 #[derive(Clone, PartialEq, Eq, Debug)]
 pub enum Input {
@@ -131,23 +98,11 @@
 }
 
 impl Output {
-<<<<<<< HEAD
-  /// A lower bound on the size of an output as of the latest supported hard fork.
-  ///
-  /// Please see https://github.com/monero-oxide/monero-oxide/pull/97 for more information.
-  pub const SIZE_LOWER_BOUND: usize = <u64 as VarInt>::LOWER_BOUND + 1 + 32;
-
-  /// An upper bound on the size of an output as of the latest supported hard fork.
-  ///
-  /// Please see https://github.com/monero-oxide/monero-oxide/pull/97 for more information.
-  pub const SIZE_UPPER_BOUND: usize = <u64 as VarInt>::UPPER_BOUND + 1 + 32 + 1;
-=======
   /// The lower bound on the size of an output.
   pub const SIZE_LOWER_BOUND: LowerBound<usize> = LowerBound(<u64 as VarInt>::LOWER_BOUND + 1 + 32);
   /// The upper bound on the size of an output.
   pub const SIZE_UPPER_BOUND: UpperBound<usize> =
     UpperBound(<u64 as VarInt>::UPPER_BOUND + 1 + 32 + 1);
->>>>>>> 9f491bc4
 
   /// Write the Output.
   pub fn write<W: Write>(&self, w: &mut W) -> io::Result<()> {
@@ -495,11 +450,6 @@
 
 #[allow(private_bounds)]
 impl<P: PotentiallyPruned> Transaction<P> {
-  /// The maximum size for a non-miner transaction.
-  // https://github.com/monero-project/monero
-  //   /blob/8d4c625713e3419573dfcc7119c8848f47cabbaa/src/cryptonote_config.h#L41
-  pub const NON_MINER_SIZE_UPPER_BOUND: UpperBound<usize> = UpperBound(1_000_000);
-
   /// Get the version of this transaction.
   pub fn version(&self) -> u8 {
     match self {
@@ -637,6 +587,11 @@
 }
 
 impl Transaction<NotPruned> {
+  /// The maximum size for a non-miner transaction.
+  // https://github.com/monero-project/monero
+  //   /blob/8d4c625713e3419573dfcc7119c8848f47cabbaa/src/cryptonote_config.h#L41
+  pub const NON_MINER_SIZE_UPPER_BOUND: UpperBound<usize> = UpperBound(1_000_000);
+
   /// The prunable hash of the transaction.
   ///
   /// This will return `None` for V1 transactions which do not have a well-defined prunable hash.
